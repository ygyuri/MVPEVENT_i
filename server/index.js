--- conflicted
+++ resolved
@@ -67,7 +67,16 @@
 app.use(helmet());
 
 // Trust proxy for rate limiting behind nginx
-app.set("trust proxy", true);
+// Use 1 to trust only the first proxy (nginx), not true (too permissive)
+// This must be set BEFORE any rate limiting middleware
+app.set("trust proxy", 1);
+
+// Log startup configuration
+console.log("🚀 [STARTUP] Event-i Server Initializing...");
+console.log("📋 [CONFIG] Environment:", process.env.NODE_ENV || "development");
+console.log("📋 [CONFIG] Port:", PORT);
+console.log("📋 [CONFIG] Trust Proxy:", app.get("trust proxy"));
+console.log("📋 [CONFIG] Node Version:", process.version);
 
 // CORS Configuration - Environment-aware
 const getAllowedOrigins = () => {
@@ -140,6 +149,40 @@
 }
 app.use(express.json({ limit: "50mb" }));
 app.use(express.urlencoded({ limit: "50mb", extended: true }));
+
+// Request logging middleware (production-safe)
+app.use((req, res, next) => {
+  const startTime = Date.now();
+  
+  // Log incoming request
+  if (process.env.NODE_ENV === "production") {
+    // Minimal logging in production
+    console.log(`📥 [REQUEST] ${req.method} ${req.path}`);
+  } else {
+    // Detailed logging in development
+    console.log(`📥 [REQUEST] ${req.method} ${req.path}`, {
+      origin: req.get('origin'),
+      userAgent: req.get('user-agent')?.substring(0, 50)
+    });
+  }
+  
+  // Log response when finished
+  const originalSend = res.send;
+  res.send = function(data) {
+    const responseTime = Date.now() - startTime;
+    
+    if (res.statusCode >= 400) {
+      console.error(`📤 [RESPONSE] ${req.method} ${req.path} - ${res.statusCode} (${responseTime}ms)`);
+    } else if (process.env.NODE_ENV !== "production") {
+      console.log(`📤 [RESPONSE] ${req.method} ${req.path} - ${res.statusCode} (${responseTime}ms)`);
+    }
+    
+    return originalSend.call(this, data);
+  };
+  
+  next();
+});
+
 // Click tracking middleware (before routes)
 const {
   logClickAndSetCookie,
@@ -177,12 +220,8 @@
 const databaseIndexes = require("./services/databaseIndexes");
 const { seedProductionData, shouldSeed } = require("./scripts/productionSeeder");
 
-// Connect to databases
+// Connect to databases with enhanced logging
 const initializeDatabases = async () => {
-<<<<<<< HEAD
-  await connectMongoDB();
-  await connectRedis();
-=======
   console.log("💾 [DATABASE] Initializing database connections...");
   
   // Log sanitized MongoDB URI with more details
@@ -227,13 +266,13 @@
     });
     // Don't throw - Redis is optional
   }
->>>>>>> a267c897
 
   // Create analytics indexes for performance
   try {
     await databaseIndexes.createAnalyticsIndexes();
+    console.log("✅ [DATABASE] Analytics indexes created");
   } catch (error) {
-    console.warn("⚠️ Failed to create analytics indexes:", error.message);
+    console.warn("⚠️ [DATABASE] Failed to create analytics indexes:", error.message);
   }
 
   // Seed production data (event categories, etc.)
@@ -253,19 +292,12 @@
 };
 
 if (process.env.NODE_ENV !== "test") {
-  initializeDatabases();
-}
-
-<<<<<<< HEAD
-// Routes
-app.get("/api/health", (req, res) => {
-  res.json({
-    status: "ok",
-    message: "Event-i API is running",
-    timestamp: new Date().toISOString(),
-    database: "connected",
+  initializeDatabases().catch((error) => {
+    console.error("❌ [FATAL] Database initialization failed:", error);
+    process.exit(1);
   });
-=======
+}
+
 // Enhanced health check endpoint
 app.get("/api/health", async (req, res) => {
   const mongoose = require("mongoose");
@@ -327,7 +359,6 @@
   const statusCode = mongoStatus === 1 ? 200 : 503;
   
   res.status(statusCode).json(health);
->>>>>>> a267c897
 });
 
 // Production seeding endpoint (for debugging)
@@ -500,23 +531,31 @@
 if (process.env.NODE_ENV !== "test") {
   const runner = httpServer || app;
   runner.listen(PORT, async () => {
-    console.log(`🚀 Server running on port ${PORT}`);
-    console.log(`📊 Health check: http://localhost:${PORT}/api/health`);
+    console.log("\n" + "=".repeat(60));
+    console.log("🚀 [SERVER] Event-i Server Started Successfully!");
+    console.log("=".repeat(60));
+    console.log(`📋 [INFO] Environment: ${process.env.NODE_ENV || "development"}`);
+    console.log(`📋 [INFO] Port: ${PORT}`);
+    console.log(`📋 [INFO] Node Version: ${process.version}`);
+    console.log(`📋 [INFO] Process PID: ${process.pid}`);
+    console.log(`📋 [INFO] Server Time: ${new Date().toISOString()}`);
+    console.log(`📊 [ENDPOINT] Health Check: http://localhost:${PORT}/api/health`);
+    
     if (httpServer) {
-      console.log(
-        `🔌 WebSocket available at: http://localhost:${PORT}/socket.io/`
-      );
-    }
+      console.log(`🔌 [ENDPOINT] WebSocket: http://localhost:${PORT}/socket.io/`);
+    }
+    
+    console.log("=".repeat(60) + "\n");
 
     // Initialize Redis connection
     try {
       await redisManager.connect();
+      console.log("✅ [REDIS] Redis connection initialized successfully");
     } catch (error) {
-      console.warn(
-        "⚠️ Redis initialization failed, continuing without Redis:",
-        error.message
-      );
-    }
+      console.warn("⚠️ [REDIS] Redis initialization failed, continuing without Redis:", error.message);
+    }
+    
+    console.log("\n✅ [SERVER] All systems ready - accepting requests\n");
   });
 }
 
